#!/usr/bin/env python3

import argparse
import calendar
import logging
import pickle
import signal
import sys
import tensorboard as tb
import tensorboardX as tbx
import threading
import time
import re

from pathlib import Path

# Setup logger suppressing logging from external modules
logger = logging.getLogger("marian-visualize")
logging.basicConfig(level=logging.ERROR)


class LogFileReader(object):
    """Reader for log files in a text format."""

    def __init__(self, path, workdir):
        self.log_file = Path(path)
        if workdir:
            self.state_file = Path(workdir) / "state.pkl"
        else:
            self.state_file = None
        self.last_update = 0
        self.last_line = 0

        self._load_state()

        logger.info(
            f"Log file {self.log_file} "
            + f"last updated at {self.last_update}, "
            + f"previously processed lines: {self.last_line}"
        )

    def read(self):
        """Reads new lines added since the last read."""
        if not self._need_update():
            logger.debug(f"No need to update {self.log_file}")
            return
        with open(self.log_file, "r", encoding="utf-8") as logs:
            for line_no, line in enumerate(logs):
                if self.last_line and self.last_line < line_no:
                    yield line
                if line_no > self.last_line:
                    self.last_line = line_no
                if self.log_file.stat().st_mtime > self.last_update:
                    self.last_update = self.log_file.stat().st_mtime
            self._save_state()

    def _load_state(self):
        if Path(self.state_file).exists():
            with open(self.state_file, "rb") as fstate:
                self.last_update, self.last_line = pickle.load(fstate)

    def _save_state(self):
        with open(self.state_file, "wb") as fstate:
            pickle.dump((self.last_update, self.last_line), fstate)

    def _need_update(self):
        # logger.debug(f"Last update: {self.last_update}, last touch: {self.log_file.stat().st_mtime}")
        if self.last_update > 0 and self.last_update >= self.log_file.stat().st_mtime:
            return False
        return True


class MarianLogParser(object):
    """Parser for Marian logs."""

    def __init__(self):
        self.total_sentences = 0
        self.train_re = re.compile(
            r"Ep\.[\s]+(?P<epoch>[\d]+)[\s]+:[\s]Up\.[\s](?P<updates>[\d]+)[\s]+:[\s]Sen\.[\s](?P<sentences>[0-9|,]+).*?(?P<metric>[A-z|-]+)[\s]+(?P<value>[\d\.]+)"
        )
        self.valid_re = re.compile(
            r"\[valid\][\s]+Ep\.[\s]+(?P<epoch>[\d]+)[\s]+:[\s]Up\.[\s](?P<updates>[\d]+).*?(?P<metric>[a-z|-]+)[\s]+:[\s]+(?P<value>[\d\.]+)([\s]+:[\s]stalled[\s](?P<stalled>[\d]+))?"
        )
        self.config_re = re.compile(
            r"\[config\].*?(?P<config_name>[A-z|-]+):[\s]+(?P<config_value>[\d\.|A-z]+)"
        )
        self.total_sentences_re = re.compile(r"Seen[\s]+(?P<epoch_sentence>[\d]+)")

    def parse_line(self, line):
        """
        Parses a log line and returns tuple(s) of (time, update, metric, value).
        """
        m = self.config_re.search(line)
        if m:
            config_name = m.group("config_name")
            config_value = m.group("config_value")
            yield ("text", None, None, config_name, config_value)

        m = self.valid_re.search(line)
        if m:
            _date, _time, *rest = line.split()
            epoch = int(m.group("epoch"))
            update = int(m.group("updates"))
            metric = m.group("metric")
            value = float(m.group("value"))
            stalled = int(m.group("stalled") or 0)
            yield (
                "scalar",
                self.wall_time(_date + " " + _time),
                update,
                f"valid/{metric}",
                value,
            )
            yield (
                "scalar",
                self.wall_time(_date + " " + _time),
                update,
                f"valid/{metric}_stalled",
                stalled,
            )

        m = self.train_re.search(line)
        if m:
            _date, _time, *rest = line.split()
            epoch = int(m.group("epoch"))
            update = int(m.group("updates"))
            sentences = int(str(m.group("sentences")).replace(",", ""))
            metric = m.group("metric")
            value = float(m.group("value"))
            yield (
                "scalar",
                self.wall_time(_date + " " + _time),
                update,
                "train/epoch",
                epoch,
            )
            yield (
                "scalar",
                self.wall_time(_date + " " + _time),
                update,
                f"train/{metric}",
                value,
            )
            yield (
                "scalar",
                self.wall_time(_date + " " + _time),
                update,
                f"train/update_sent",
                sentences,
            )
            yield (
                "scalar",
                self.wall_time(_date + " " + _time),
                update,
                f"train/total_sent",
                sentences + self.total_sentences,
            )

        m = self.total_sentences_re.search(line)
        if m:
            epoch_sentence = int(m.group("epoch_sentence"))
            self.total_sentences += epoch_sentence

    def wall_time(self, string):
        return calendar.timegm(time.strptime(string, "[%Y-%m-%d %H:%M:%S]"))


class LogWriter(object):
    """Template class for logging writers."""

    def write(self, type, time, update, metric, value):
        raise NotImplemented


class TensorboardWriter(LogWriter):
    """Writing logs for TensorBoard using TensorboardX."""

    def __init__(self, path):
        self.writer = tbx.SummaryWriter(path)

    def write(self, type, time, update, metric, value):
        if type == "scalar":
            self.writer.add_scalar(metric, value, update, time)
        elif type == "text":
            self.writer.add_text(metric, value)
        else:
            raise NotImplemented


class AzureMLMetricsWriter(LogWriter):
    """Writing logs for Azure ML metrics."""

    def __init__(self):
        from azureml.core import Run
        self.writer = Run.get_context()

    def write(self, type, time, update, metric, value):
        if type == "scalar":
            self.writer.log(metric, value)
        else:
            raise NotImplemented


class ConvertionJob(threading.Thread):
    """Job connecting logging readers and writers in a subthread."""

    def __init__(self, log_file, work_dir, update_freq=5):
        threading.Thread.__init__(self)

        # The shutdown_flag is a threading.Event object that
        # indicates whether the thread should be terminated.
        self.shutdown_flag = threading.Event()

        self.log_file = log_file
        self.work_dir = work_dir
        self.update_freq = update_freq

    def run(self):
        """Runs the convertion job."""
        logging.debug(f"Thread #{self.ident} handling {self.log_file} started")

        log_dir = Path(self.work_dir) / Path(self.log_file).stem
<<<<<<< HEAD
        reader = LogFileReader(
            path=self.log_file, workdir=log_dir, parser=MarianLogParser()
        )
        #writer = TensorboardWriter(log_dir)
        writer = AzureMLMetricsWriter()
        
        for tup in reader.read():
            writer.write(*tup)
=======
        reader = LogFileReader(path=self.log_file, workdir=log_dir)
        parser = MarianLogParser()
        writer = TensorboardWriter(log_dir)

        while not self.shutdown_flag.is_set():
            for line_no, line in enumerate(reader.read()):
                for log_tuple in parser.parse_line(line):
                    logger.debug(f"{self.log_file}:{line_no} produced {log_tuple}")
                    writer.write(*log_tuple)

            if self.update_freq == 0:  # just a single iteration if requested
                break
>>>>>>> 435ed7df

            time.sleep(self.update_freq)

        logging.debug(f"Thread #{self.ident} stopped")


class ServiceExit(Exception):
    """Custom exception for signal handling."""

    pass


def main():
    args = parse_user_args()

    # Setup signal handling
    def service_shutdown(signum, frame):
        raise ServiceExit

    signal.signal(signal.SIGTERM, service_shutdown)
    signal.signal(signal.SIGINT, service_shutdown)

    try:
        # Create a convertion job for each log file
        jobs = []
        for log_file in args.log_file:
            update_freq = 0 if args.offline else 5
            job = ConvertionJob(log_file, args.work_dir, update_freq)
            job.start()
            jobs.append(job)

        if args.offline:
            for job in jobs:
                job.join()
            logger.info("Done")

        logger.info("Starting TensorBoard server...")
        launch_tensorboard(args.work_dir, args.port)  # Start teansorboard

        while True:  # Keep the main thread running so that signals are not ignored
            time.sleep(0.5)

    except ServiceExit:
        logger.info("Exiting... it may take a few seconds")
        for job in jobs:
            job.shutdown_flag.set()
        for job in jobs:
            job.join()

    logger.info("Done")


def launch_tensorboard(logdir, port):
    """Launches TensorBoard server."""
    tb_server = tb.program.TensorBoard()
    tb_server.configure(argv=[None, "--logdir", logdir, "--port", str(port)])
    tb_server.launch()


def parse_user_args():
    """Defines and parses user command line options."""
    parser = argparse.ArgumentParser()
    parser.add_argument(
        "-f", "--log-file", nargs="+", help="path to train.log files/directory"
    )
    parser.add_argument(
        "-w", "--work-dir", help="TensorBoard logging directory", default="logdir"
    )
    parser.add_argument(
        "-p", "--port", help="port number for tensorboard", type=int, default=6006
    )
    parser.add_argument(
        "--offline", help="do not monitor logs for updates", action="store_true"
    )
    parser.add_argument(
        "--azureml", help="also log on azureml metrics", action="store_true"
    )
    parser.add_argument("--debug", help="be more verbose", action="store_true")
    args = parser.parse_args()

    if args.debug:
        logging.getLogger("marian-visualize").setLevel(logging.DEBUG)
    else:
        logging.getLogger("marian-visualize").setLevel(logging.INFO)
    return args


if __name__ == "__main__":
    main()<|MERGE_RESOLUTION|>--- conflicted
+++ resolved
@@ -220,19 +220,10 @@
         logging.debug(f"Thread #{self.ident} handling {self.log_file} started")
 
         log_dir = Path(self.work_dir) / Path(self.log_file).stem
-<<<<<<< HEAD
-        reader = LogFileReader(
-            path=self.log_file, workdir=log_dir, parser=MarianLogParser()
-        )
+        reader = LogFileReader(path=self.log_file, workdir=log_dir)
+        parser = MarianLogParser()
         #writer = TensorboardWriter(log_dir)
         writer = AzureMLMetricsWriter()
-        
-        for tup in reader.read():
-            writer.write(*tup)
-=======
-        reader = LogFileReader(path=self.log_file, workdir=log_dir)
-        parser = MarianLogParser()
-        writer = TensorboardWriter(log_dir)
 
         while not self.shutdown_flag.is_set():
             for line_no, line in enumerate(reader.read()):
@@ -242,7 +233,6 @@
 
             if self.update_freq == 0:  # just a single iteration if requested
                 break
->>>>>>> 435ed7df
 
             time.sleep(self.update_freq)
 
